--- conflicted
+++ resolved
@@ -135,11 +135,7 @@
             No employee
           {/if}
         </div>
-<<<<<<< HEAD
         {#if viewlet && viewlet.label}
-=======
-        {#if viewlet}
->>>>>>> 33ce6a73
           <div><Label label={viewlet.label} /></div>
         {/if}
         {#if viewlet === undefined && model.length > 0 && utx}
@@ -148,7 +144,6 @@
             <div class="strong"><svelte:component this={m.presenter} value={getValue(utx, m.key)} /></div>
           {/each}
         {:else if viewlet && viewlet.display === 'inline' && viewlet.component}
-<<<<<<< HEAD
           <div>
             {#if typeof viewlet.component === 'string'}
               <Component is={viewlet.component} {props} />
@@ -156,9 +151,6 @@
               <svelte:component this={viewlet.component} {...props} />
             {/if}
           </div>
-=======
-          <div><Component is={viewlet.component} props={{ tx: displayTx }} /></div>
->>>>>>> 33ce6a73
         {/if}
       </div>
       <div class="time"><TimeSince value={tx.modifiedOn} /></div>
@@ -178,12 +170,8 @@
 <style lang="scss">
   .msgactivity-container {
     position: relative;
-<<<<<<< HEAD
     &::after,
     &::before {
-=======
-    &::after, &::before {
->>>>>>> 33ce6a73
       position: absolute;
       left: 1.125rem;
       width: 1px;
@@ -199,13 +187,9 @@
       bottom: 0;
     }
   }
-<<<<<<< HEAD
   :global(.msgactivity-container + .msgactivity-container::before) {
     content: '';
   }
-=======
-  :global(.msgactivity-container + .msgactivity-container::before) { content: ''; }
->>>>>>> 33ce6a73
   // :global(.msgactivity-container > *:last-child::after) { content: none; }
 
   .icon {
@@ -238,17 +222,12 @@
     align-items: center;
     flex-wrap: wrap;
 
-<<<<<<< HEAD
     & > * {
       margin-right: 0.5rem;
     }
     & > *:last-child {
       margin-right: 0;
     }
-=======
-    & > * { margin-right: .5rem; }
-    & > *:last-child { margin-right: 0; }
->>>>>>> 33ce6a73
     .bold {
       font-weight: 500;
       color: var(--theme-caption-color);
